// Copyright 2012 The Rust Project Developers. See the COPYRIGHT
// file at the top-level directory of this distribution and at
// http://rust-lang.org/COPYRIGHT.
//
// Licensed under the Apache License, Version 2.0 <LICENSE-APACHE or
// http://www.apache.org/licenses/LICENSE-2.0> or the MIT license
// <LICENSE-MIT or http://opensource.org/licenses/MIT>, at your
// option. This file may not be copied, modified, or distributed
// except according to those terms.

//! Traits for the built-in operators

#[lang="drop"]
pub trait Drop {
    fn finalize(&self);  // FIXME(#4332): Rename to "drop"? --pcwalton
}

#[lang="add"]
pub trait Add<RHS,Result> {
    fn add(&self, rhs: &RHS) -> Result;
}

#[lang="sub"]
pub trait Sub<RHS,Result> {
    fn sub(&self, rhs: &RHS) -> Result;
}

#[lang="mul"]
pub trait Mul<RHS,Result> {
    fn mul(&self, rhs: &RHS) -> Result;
}

<<<<<<< HEAD
#[lang="quot"]
pub trait Quot<RHS,Result> {
    fn quot(&self, rhs: &RHS) -> Result;
=======
#[lang="div"]
pub trait Div<RHS,Result> {
    fn div(&self, rhs: &RHS) -> Result;
>>>>>>> 063851ff
}

#[lang="rem"]
pub trait Rem<RHS,Result> {
    fn rem(&self, rhs: &RHS) -> Result;
}

#[lang="neg"]
pub trait Neg<Result> {
    fn neg(&self) -> Result;
}

#[lang="not"]
pub trait Not<Result> {
    fn not(&self) -> Result;
}

#[lang="bitand"]
pub trait BitAnd<RHS,Result> {
    fn bitand(&self, rhs: &RHS) -> Result;
}

#[lang="bitor"]
pub trait BitOr<RHS,Result> {
    fn bitor(&self, rhs: &RHS) -> Result;
}

#[lang="bitxor"]
pub trait BitXor<RHS,Result> {
    fn bitxor(&self, rhs: &RHS) -> Result;
}

#[lang="shl"]
pub trait Shl<RHS,Result> {
    fn shl(&self, rhs: &RHS) -> Result;
}

#[lang="shr"]
pub trait Shr<RHS,Result> {
    fn shr(&self, rhs: &RHS) -> Result;
}

#[lang="index"]
pub trait Index<Index,Result> {
    fn index(&self, index: &Index) -> Result;
}<|MERGE_RESOLUTION|>--- conflicted
+++ resolved
@@ -30,15 +30,9 @@
     fn mul(&self, rhs: &RHS) -> Result;
 }
 
-<<<<<<< HEAD
-#[lang="quot"]
-pub trait Quot<RHS,Result> {
-    fn quot(&self, rhs: &RHS) -> Result;
-=======
 #[lang="div"]
 pub trait Div<RHS,Result> {
     fn div(&self, rhs: &RHS) -> Result;
->>>>>>> 063851ff
 }
 
 #[lang="rem"]
