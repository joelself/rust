% Variable Bindings

<<<<<<< HEAD
Virtually every non-‘Hello World’Rust program uses *variable bindings*. They
=======
Virtually every non-’Hello World’ Rust program uses *variable bindings*. They
>>>>>>> 2c2abe9a
look like this:

```rust
fn main() {
    let x = 5;
}
```

Putting `fn main() {` in each example is a bit tedious, so we’ll leave that out
in the future. If you’re following along, make sure to edit your `main()`
function, rather than leaving it off. Otherwise, you’ll get an error.

In many languages, this is called a *variable*, but Rust’s variable bindings
have a few tricks up their sleeves. For example the left-hand side of a `let`
expression is a ‘[pattern][pattern]’, not just a variable name. This means we
can do things like:

```rust
let (x, y) = (1, 2);
```

After this expression is evaluated, `x` will be one, and `y` will be two.
Patterns are really powerful, and have [their own section][pattern] in the
book. We don’t need those features for now, so we’ll just keep this in the back
of our minds as we go forward.

[pattern]: patterns.html

Rust is a statically typed language, which means that we specify our types up
front, and they’re checked at compile time. So why does our first example
compile? Well, Rust has this thing called ‘type inference’. If it can figure
out what the type of something is, Rust doesn’t require you to actually type it
out.

We can add the type if we want to, though. Types come after a colon (`:`):

```rust
let x: i32 = 5;
```

If I asked you to read this out loud to the rest of the class, you’d say “`x`
is a binding with the type `i32` and the value `five`.”

In this case we chose to represent `x` as a 32-bit signed integer. Rust has
many different primitive integer types. They begin with `i` for signed integers
and `u` for unsigned integers. The possible integer sizes are 8, 16, 32, and 64
bits.

In future examples, we may annotate the type in a comment. The examples will
look like this:

```rust
fn main() {
    let x = 5; // x: i32
}
```

Note the similarities between this annotation and the syntax you use with
`let`. Including these kinds of comments is not idiomatic Rust, but we'll
occasionally include them to help you understand what the types that Rust
infers are.

By default, bindings are *immutable*. This code will not compile:

```rust,ignore
let x = 5;
x = 10;
```

It will give you this error:

```text
error: re-assignment of immutable variable `x`
     x = 10;
     ^~~~~~~
```

If you want a binding to be mutable, you can use `mut`:

```rust
let mut x = 5; // mut x: i32
x = 10;
```

There is no single reason that bindings are immutable by default, but we can
think about it through one of Rust’s primary focuses: safety. If you forget to
say `mut`, the compiler will catch it, and let you know that you have mutated
something you may not have intended to mutate. If bindings were mutable by
default, the compiler would not be able to tell you this. If you _did_ intend
mutation, then the solution is quite easy: add `mut`.

There are other good reasons to avoid mutable state when possible, but they’re
out of the scope of this guide. In general, you can often avoid explicit
mutation, and so it is preferable in Rust. That said, sometimes, mutation is
what you need, so it’s not verboten.

Let’s get back to bindings. Rust variable bindings have one more aspect that
differs from other languages: bindings are required to be initialized with a
value before you're allowed to use them.

Let’s try it out. Change your `src/main.rs` file to look like this:

```rust
fn main() {
    let x: i32;

    println!("Hello world!");
}
```

You can use `cargo build` on the command line to build it. You’ll get a
warning, but it will still print "Hello, world!":

```text
   Compiling hello_world v0.0.1 (file:///home/you/projects/hello_world)
src/main.rs:2:9: 2:10 warning: unused variable: `x`, #[warn(unused_variable)]
   on by default
src/main.rs:2     let x: i32;
                      ^
```

Rust warns us that we never use the variable binding, but since we never use
it, no harm, no foul. Things change if we try to actually use this `x`,
however. Let’s do that. Change your program to look like this:

```rust,ignore
fn main() {
    let x: i32;

    println!("The value of x is: {}", x);
}
```

And try to build it. You’ll get an error:

```bash
$ cargo build
   Compiling hello_world v0.0.1 (file:///home/you/projects/hello_world)
src/main.rs:4:39: 4:40 error: use of possibly uninitialized variable: `x`
src/main.rs:4     println!("The value of x is: {}", x);
                                                    ^
note: in expansion of format_args!
<std macros>:2:23: 2:77 note: expansion site
<std macros>:1:1: 3:2 note: in expansion of println!
src/main.rs:4:5: 4:42 note: expansion site
error: aborting due to previous error
Could not compile `hello_world`.
```

Rust will not let us use a value that has not been initialized. Next, let’s
talk about this stuff we've added to `println!`.

If you include two curly braces (`{}`, some call them moustaches...) in your
string to print, Rust will interpret this as a request to interpolate some sort
of value. *String interpolation* is a computer science term that means "stick
in the middle of a string." We add a comma, and then `x`, to indicate that we
want `x` to be the value we’re interpolating. The comma is used to separate
arguments we pass to functions and macros, if you’re passing more than one.

When you just use the curly braces, Rust will attempt to display the value in a
meaningful way by checking out its type. If you want to specify the format in a
more detailed manner, there are a [wide number of options available][format].
For now, we'll just stick to the default: integers aren't very complicated to
print.

[format]: ../std/fmt/index.html<|MERGE_RESOLUTION|>--- conflicted
+++ resolved
@@ -1,10 +1,6 @@
 % Variable Bindings
 
-<<<<<<< HEAD
-Virtually every non-‘Hello World’Rust program uses *variable bindings*. They
-=======
-Virtually every non-’Hello World’ Rust program uses *variable bindings*. They
->>>>>>> 2c2abe9a
+Virtually every non-'Hello World’ Rust program uses *variable bindings*. They
 look like this:
 
 ```rust
